// SPDX-License-Identifier: MIT
pragma solidity ^0.8.0;

import "forge-std/console.sol";
import {IOracle} from "./interface/IOracle.sol";
import {Ownable} from "@openzeppelin/contracts/access/Ownable.sol";
import {ERC20} from "@openzeppelin/contracts/token/ERC20/ERC20.sol";
import {IERC20} from "@openzeppelin/contracts/token/ERC20/IERC20.sol";
import {Currency, CurrencyLibrary} from "v4-core/src/types/Currency.sol";
import {PoolKey} from "v4-core/src/types/PoolKey.sol";
import {PoolId, PoolIdLibrary} from "v4-core/src/types/PoolId.sol";
import {TickMath} from "v4-core/src/libraries/TickMath.sol";
import {IHooks} from "v4-core/src/interfaces/IHooks.sol";
import {OutcomeToken} from "./OutcomeToken.sol";
import {PoolManager} from "v4-core/src/PoolManager.sol";
import {SortTokens} from "./lib/SortTokens.sol";
import {IPredictionMarket} from "./interface/IPredictionMarket.sol";
import {CentralisedOracle} from "./CentralisedOracle.sol";
import {IPoolManager} from "v4-core/src/interfaces/IPoolManager.sol";
import {Hooks} from "v4-core/src/libraries/Hooks.sol";
import {PredictionMarketHook} from "./PredictionMarketHook.sol";
import {BalanceDelta, BalanceDeltaLibrary} from "v4-core/src/types/BalanceDelta.sol";
import {TransientStateLibrary} from "v4-core/src/libraries/TransientStateLibrary.sol";
<<<<<<< HEAD
=======
import {StateLibrary} from "v4-core/src/libraries/StateLibrary.sol";
>>>>>>> 9db9c832

// @dev - Anyone extending this contract needs to be a Hook
// TODO: Move hook related functions out of this contract
abstract contract PredictionMarket is IPredictionMarket {
    using PoolIdLibrary for PoolKey;
    using TransientStateLibrary for IPoolManager;
    using BalanceDeltaLibrary for BalanceDelta;
    using CurrencyLibrary for Currency;
    using StateLibrary for IPoolManager;

    // Events
    event MarketCreated(bytes32 indexed marketId, address creator);
    event EventCreated(bytes32 indexed eventId);
    event MarketResolved(bytes32 indexed marketId, int256 outcome);

    // Constants
    int24 public constant TICK_SPACING = 10;
    uint24 public constant FEE = 0; // 0% fee
    bytes public constant ZERO_BYTES = "";

    Currency public immutable usdm;
    IPoolManager private immutable poolManager;

    // Mappings
    mapping(bytes32 => Market) public markets;
    mapping(bytes32 => Event) public events;
    mapping(address => bytes32[]) public userMarkets;

    // Store mapping of poolId to poolKey
    mapping(PoolId poolId => PoolKey) public poolKeys;
    mapping(PoolId poolId => IPoolManager.ModifyLiquidityParams) public providedLiquidity;

    // Pool Manager calls this, during .unlock()
    struct CallbackData {
        address sender;
        PoolKey key;
        IPoolManager.ModifyLiquidityParams params;
        bytes hookData;
        bool settleUsingBurn;
        bool takeClaims;
    }

    constructor(Currency _usdm, IPoolManager _poolManager) {
        usdm = _usdm;
        poolManager = _poolManager;
    }

    function initializePool(OutcomeDetails[] calldata _outcomeDetails) external returns (PoolId[] memory lpPools) {
        Outcome[] memory outcomes = _deployOutcomeTokens(_outcomeDetails);
        PoolId[] memory lpPools = _initializeOutcomePools(outcomes);
        return lpPools;
    }

    function getPoolKeyByPoolId(PoolId _poolId) external view returns (PoolKey memory) {
        return poolKeys[_poolId];
    }

    function initializeMarket(uint24 _fee, bytes memory _eventIpfsHash, OutcomeDetails[] calldata _outcomeDetails)
        external
        override
        returns (PoolId[] memory lpPools, Outcome[] memory outcomes, IOracle oracle)
    {
        Outcome[] memory outcomes = _deployOutcomeTokens(_outcomeDetails);
        PoolId[] memory lpPools = _initializeOutcomePools(outcomes);
        _seedSingleSidedLiquidity(lpPools);

        bytes32 eventId = _initializeEvent(_fee, _eventIpfsHash, outcomes, lpPools);
        IOracle oracle = _deployOracle(_eventIpfsHash);
        _initializeMarket(_fee, eventId, oracle);
        return (lpPools, outcomes, oracle);
    }

    function settle(bytes32 marketId, int16 outcome) public virtual override {
        Market storage market = markets[marketId];

        // Check empty market
        require(market.creator != address(0), "PredictionMarket: Market not found");
        require(market.stage == Stage.STARTED, "PredictionMarket: Market not started");
        require(msg.sender == market.creator, "PredictionMarket: Only market creator can settle");

        // Effects
        Event storage pmmEvent = events[market.eventId];

        pmmEvent.outcomeResolution = outcome;
        pmmEvent.isOutcomeSet = true;

        market.stage = Stage.RESOLVED;
        market.oracle.setOutcome(outcome);

        // Interactions
        int128 losingUsdmAmount;

        // Move funds to the winning pool
        // Needs to be re-thinked (unsafe casting）
        for (int24 i; i < int24(int256(pmmEvent.lpPools.length)); i++) {
            // Skip winning pool
            if (i == outcome) {
                continue;
            }

            // Remove liquidity from losing pools
            Event memory pmmEvent = events[market.eventId];
            PoolId poolId = pmmEvent.lpPools[uint256(int256(i))];
            PoolKey memory poolKey = poolKeys[poolId];

            IPoolManager.ModifyLiquidityParams memory singleSidedLiquidityParams = providedLiquidity[poolId];

            // To remove liquidity, negate the liquidityDelta
            singleSidedLiquidityParams.liquidityDelta = -singleSidedLiquidityParams.liquidityDelta;

            BalanceDelta delta = _modifyLiquidity(poolKey, singleSidedLiquidityParams, ZERO_BYTES, false, false);
            bool isUsdmCcy0 = poolKey.currency0.toId() == usdm.toId();
            losingUsdmAmount += isUsdmCcy0 ? delta.amount0() : delta.amount1();
        }

        // Move USDM to the winning pool
        PoolId winningPoolId = pmmEvent.lpPools[uint16(outcome)];
        PoolKey memory winningPoolKey = poolKeys[winningPoolId];

        // @dev - Calculate tickLower, tickUpper & liquidityDelta to reflect "losingUsdmAmount"
        IPoolManager.ModifyLiquidityParams memory settlementLiquidityPoolParams = IPoolManager.ModifyLiquidityParams({
            tickLower: 0,
            tickUpper: 100,
            liquidityDelta: losingUsdmAmount,
            salt: 0
        });

        // @dev - Add Single Sided Liquidity to the winning pool (just for USDM)

        emit MarketResolved(marketId, outcome);
    }

    function _deployOutcomeTokens(OutcomeDetails[] calldata _outcomeDetails) internal returns (Outcome[] memory) {
        Outcome[] memory outcomes = new Outcome[](_outcomeDetails.length);
        for (uint256 i = 0; i < _outcomeDetails.length; i++) {
            OutcomeToken outcomeToken = new OutcomeToken(_outcomeDetails[i].name);
            outcomeToken.approve(address(poolManager), type(uint256).max);
            outcomeToken.approve(address(this), type(uint256).max);
            outcomes[i] = Outcome(Currency.wrap(address(outcomeToken)), _outcomeDetails[i]);
        }
        return outcomes;
    }

    function _initializeOutcomePools(Outcome[] memory _outcomes) internal returns (PoolId[] memory) {
        uint256 outcomesLength = _outcomes.length;
        PoolId[] memory lpPools = new PoolId[](outcomesLength);
        // Deploy LP pools for each outcome
        for (uint256 i = 0; i < outcomesLength; i++) {
            {
                Outcome memory outcome = _outcomes[i];
                IERC20 outcomeToken = IERC20(Currency.unwrap(outcome.outcomeToken));
                IERC20 usdmToken = IERC20(Currency.unwrap(usdm));
                (Currency currency0, Currency currency1) = SortTokens.sort(outcomeToken, usdmToken);

                // @dev - address(this) needs to be a Hook
                PoolKey memory poolKey = PoolKey(currency0, currency1, FEE, TICK_SPACING, IHooks(address(this)));
                lpPools[i] = poolKey.toId();

                bool isToken0 = currency0.toId() == Currency.wrap(address(outcomeToken)).toId();
                (int24 lowerTick, int24 upperTick) = getTickRange(isToken0);
                int24 initialTick = isToken0 ? lowerTick - TICK_SPACING : upperTick + TICK_SPACING;
                uint160 initialSqrtPricex96 = TickMath.getSqrtPriceAtTick(initialTick);

                poolManager.initialize(poolKey, initialSqrtPricex96, ZERO_BYTES);
                poolKeys[lpPools[i]] = poolKey;
            }
        }

        return lpPools;
    }

    function _seedSingleSidedLiquidity(PoolId[] memory _lpPools) internal {
        for (uint256 i; i < _lpPools.length; i++) {
            PoolId poolId = _lpPools[i];
            PoolKey memory poolKey = poolKeys[poolId];

            require(
                poolKey.currency0.toId() != Currency.wrap(address(0)).toId()
                    && poolKey.currency1.toId() != Currency.wrap(address(0)).toId(),
                "PredictionMarket: Pool not found"
            );

            //   If not USDM, then it is the outcome token
            bool isOutcomeToken0 = poolKey.currency0.toId() != usdm.toId();
            (int24 tickLower, int24 tickUpper) = getTickRange(isOutcomeToken0);

            IPoolManager.ModifyLiquidityParams memory singleSidedLiquidityParams = IPoolManager.ModifyLiquidityParams({
                tickLower: tickLower,
                tickUpper: tickUpper,
                liquidityDelta: 100e18,
                salt: 0 // Introduce salt here to prevent duplicate liquidity provided
            });
            providedLiquidity[poolId] = singleSidedLiquidityParams;
            _modifyLiquidity(poolKey, singleSidedLiquidityParams, ZERO_BYTES, false, false);
        }
    }

    function _modifyLiquidity(
        PoolKey memory key,
        IPoolManager.ModifyLiquidityParams memory params,
        bytes memory hookData,
        bool settleUsingBurn,
        bool takeClaims
    ) public payable returns (BalanceDelta delta) {
        delta = abi.decode(
            poolManager.unlock(abi.encode(CallbackData(msg.sender, key, params, hookData, settleUsingBurn, takeClaims))),
            (BalanceDelta)
        );

        uint256 ethBalance = address(this).balance;
        if (ethBalance > 0) {
            CurrencyLibrary.NATIVE.transfer(msg.sender, ethBalance);
        }
    }

    function _initializeEvent(
        uint24 _fee,
        bytes memory _eventIpfsHash,
        Outcome[] memory _outcomes,
        PoolId[] memory _lpPools
    ) internal returns (bytes32 eventId) {
        Event memory pmmEvent = Event({
            collateralToken: usdm,
            ipfsHash: _eventIpfsHash,
            isOutcomeSet: false,
            outcomeResolution: -1,
            outcomes: new Outcome[](0),
            lpPools: new PoolId[](0)
        });

        eventId = keccak256(abi.encode(usdm, _eventIpfsHash, false, -1, _outcomes, _lpPools));

        for (uint256 i = 0; i < _outcomes.length; i++) {
            events[eventId].outcomes.push(_outcomes[i]);
        }

        for (uint256 i = 0; i < _lpPools.length; i++) {
            events[eventId].lpPools.push(_lpPools[i]);
        }

        emit EventCreated(eventId);

        return eventId;
    }

    function _initializeMarket(uint24 _fee, bytes32 _eventId, IOracle _oracle) internal returns (bytes32 marketId) {
        Market memory market = Market({
            stage: Stage.CREATED,
            creator: msg.sender,
            createdAtBlock: block.number,
            eventId: _eventId,
            oracle: _oracle,
            fee: _fee
        });

        marketId = keccak256(abi.encode(market));
        markets[marketId] = market;
        userMarkets[msg.sender].push(marketId);

        emit MarketCreated(marketId, msg.sender);
    }

    function _deployOracle(bytes memory ipfsHash) internal returns (IOracle) {
        return new CentralisedOracle(ipfsHash, address(this));
    }

    // Liquidity range provided from $0.01 - $10
    function getTickRange(bool isToken0) private pure returns (int24 lowerTick, int24 upperTick) {
        if (isToken0) {
            return (-46050, 23030); // TOKEN to USDM
        } else {
            return (-23030, 46050); // USDM to TOKEN
        }
    }

    function _fetchBalances(Currency currency, address user, address deltaHolder)
        internal
        view
        returns (uint256 userBalance, uint256 poolBalance, int256 delta)
    {
        userBalance = currency.balanceOf(user);
        poolBalance = currency.balanceOf(address(poolManager));
        delta = poolManager.currencyDelta(deltaHolder, currency);
    }

    function getPrice(PoolId poolId) public view returns (uint256) {
        (uint160 sqrtPriceX96, int24 tick, uint24 protocolFee, uint24 lpFee) = StateLibrary.getSlot0(poolManager, poolId);
        uint256 sqrtPrice = uint256(sqrtPriceX96);
        PoolKey memory poolKey = poolKeys[poolId];
        Currency curr0 = poolKey.currency0;
        Currency curr1 = poolKey.currency1;
        uint8 curr0Decimals = ERC20(Currency.unwrap(curr0)).decimals();
        uint8 curr1Decimals = ERC20(Currency.unwrap(curr1)).decimals();
        uint256 price = (((sqrtPrice * sqrtPrice) * 10**18 / (2**192)))  / 10 ** (curr1Decimals - curr0Decimals);
        return price;
    }
}<|MERGE_RESOLUTION|>--- conflicted
+++ resolved
@@ -1,7 +1,6 @@
 // SPDX-License-Identifier: MIT
 pragma solidity ^0.8.0;
 
-import "forge-std/console.sol";
 import {IOracle} from "./interface/IOracle.sol";
 import {Ownable} from "@openzeppelin/contracts/access/Ownable.sol";
 import {ERC20} from "@openzeppelin/contracts/token/ERC20/ERC20.sol";
@@ -21,10 +20,7 @@
 import {PredictionMarketHook} from "./PredictionMarketHook.sol";
 import {BalanceDelta, BalanceDeltaLibrary} from "v4-core/src/types/BalanceDelta.sol";
 import {TransientStateLibrary} from "v4-core/src/libraries/TransientStateLibrary.sol";
-<<<<<<< HEAD
-=======
 import {StateLibrary} from "v4-core/src/libraries/StateLibrary.sol";
->>>>>>> 9db9c832
 
 // @dev - Anyone extending this contract needs to be a Hook
 // TODO: Move hook related functions out of this contract
@@ -309,16 +305,4 @@
         poolBalance = currency.balanceOf(address(poolManager));
         delta = poolManager.currencyDelta(deltaHolder, currency);
     }
-
-    function getPrice(PoolId poolId) public view returns (uint256) {
-        (uint160 sqrtPriceX96, int24 tick, uint24 protocolFee, uint24 lpFee) = StateLibrary.getSlot0(poolManager, poolId);
-        uint256 sqrtPrice = uint256(sqrtPriceX96);
-        PoolKey memory poolKey = poolKeys[poolId];
-        Currency curr0 = poolKey.currency0;
-        Currency curr1 = poolKey.currency1;
-        uint8 curr0Decimals = ERC20(Currency.unwrap(curr0)).decimals();
-        uint8 curr1Decimals = ERC20(Currency.unwrap(curr1)).decimals();
-        uint256 price = (((sqrtPrice * sqrtPrice) * 10**18 / (2**192)))  / 10 ** (curr1Decimals - curr0Decimals);
-        return price;
-    }
 }