--- conflicted
+++ resolved
@@ -4,15 +4,9 @@
     <option name="autoReloadType" value="SELECTIVE" />
   </component>
   <component name="ChangeListManager">
-<<<<<<< HEAD
-    <list default="true" id="b46416f9-dd91-4870-b948-8100c3b01f2e" name="Changes" comment="feat: bootstrap PredictionMarket.sol">
-      <change beforePath="$PROJECT_DIR$/.idea/workspace.xml" beforeDir="false" afterPath="$PROJECT_DIR$/.idea/workspace.xml" afterDir="false" />
-      <change beforePath="$PROJECT_DIR$/script/HookMiningSample.s.sol" beforeDir="false" afterPath="$PROJECT_DIR$/script/HookMiningSample.s.sol" afterDir="false" />
-=======
     <list default="true" id="b46416f9-dd91-4870-b948-8100c3b01f2e" name="Changes" comment="merge with main for conflicts">
       <change beforePath="$PROJECT_DIR$/src/PredictionMarket.sol" beforeDir="false" afterPath="$PROJECT_DIR$/src/PredictionMarket.sol" afterDir="false" />
       <change beforePath="$PROJECT_DIR$/test/PredictionMarketHook.t.sol" beforeDir="false" afterPath="$PROJECT_DIR$/test/PredictionMarketHook.t.sol" afterDir="false" />
->>>>>>> 3405fe59
     </list>
     <option name="SHOW_DIALOG" value="false" />
     <option name="HIGHLIGHT_CONFLICTS" value="true" />
@@ -48,11 +42,7 @@
     "RunOnceActivity.OpenProjectViewOnStart": "true",
     "RunOnceActivity.ShowReadmeOnStart": "true",
     "WebServerToolWindowFactoryState": "false",
-<<<<<<< HEAD
-    "git-widget-placeholder": "6e05729b",
-=======
     "git-widget-placeholder": "Merging yijie/anvil",
->>>>>>> 3405fe59
     "last_opened_file_path": "/Users/seeyijie/IdeaProjects/Solidity/uniswap-v4-prediction-market",
     "node.js.detected.package.eslint": "true",
     "node.js.detected.package.tslint": "true",
